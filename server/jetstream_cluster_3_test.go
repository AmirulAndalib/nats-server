--- conflicted
+++ resolved
@@ -1466,7 +1466,178 @@
 	require_Error(t, err, nats.ErrConsumerNotFound)
 }
 
-<<<<<<< HEAD
+// https://github.com/nats-io/nats-server/issues/3677
+func TestJetStreamParallelStreamCreation(t *testing.T) {
+	c := createJetStreamClusterExplicit(t, "R3S", 3)
+	defer c.shutdown()
+
+	np := 20
+
+	startCh := make(chan bool)
+	errCh := make(chan error, np)
+
+	wg := sync.WaitGroup{}
+	wg.Add(np)
+	for i := 0; i < np; i++ {
+		go func() {
+			defer wg.Done()
+
+			// Individual connection
+			nc, js := jsClientConnect(t, c.randomServer())
+			defer nc.Close()
+
+			// Make them all fire at once.
+			<-startCh
+
+			_, err := js.AddStream(&nats.StreamConfig{
+				Name:     "TEST",
+				Subjects: []string{"common.*.*"},
+				Replicas: 3,
+			})
+			if err != nil {
+				errCh <- err
+			}
+		}()
+	}
+
+	close(startCh)
+	wg.Wait()
+
+	if len(errCh) > 0 {
+		t.Fatalf("Expected no errors, got %d", len(errCh))
+	}
+}
+
+// In addition to test above, if streams were attempted to be created in parallel
+// it could be that multiple raft groups would be created for the same asset.
+func TestJetStreamParallelStreamCreationDupeRaftGroups(t *testing.T) {
+	c := createJetStreamClusterExplicit(t, "R3S", 3)
+	defer c.shutdown()
+
+	np := 20
+
+	startCh := make(chan bool)
+	wg := sync.WaitGroup{}
+	wg.Add(np)
+	for i := 0; i < np; i++ {
+		go func() {
+			defer wg.Done()
+
+			// Individual connection
+			nc, _ := jsClientConnect(t, c.randomServer())
+			js, _ := nc.JetStream(nats.MaxWait(time.Second))
+			defer nc.Close()
+
+			// Make them all fire at once.
+			<-startCh
+
+			// Ignore errors in this test, care about raft group and metastate.
+			js.AddStream(&nats.StreamConfig{
+				Name:     "TEST",
+				Subjects: []string{"common.*.*"},
+				Replicas: 3,
+			})
+		}()
+	}
+
+	close(startCh)
+	wg.Wait()
+
+	// Restart a server too.
+	s := c.randomServer()
+	s.Shutdown()
+	s = c.restartServer(s)
+	c.waitOnLeader()
+	c.waitOnStreamLeader(globalAccountName, "TEST")
+	// Check that this server has only two active raft nodes after restart.
+	if nrn := s.numRaftNodes(); nrn != 2 {
+		t.Fatalf("Expected only two active raft nodes, got %d", nrn)
+	}
+
+	// Make sure we only have 2 unique raft groups for all servers.
+	// One for meta, one for stream.
+	expected := 2
+	rg := make(map[string]struct{})
+	for _, s := range c.servers {
+		s.mu.RLock()
+		for _, ni := range s.raftNodes {
+			n := ni.(*raft)
+			rg[n.Group()] = struct{}{}
+		}
+		s.mu.RUnlock()
+	}
+	if len(rg) != expected {
+		t.Fatalf("Expected only %d distinct raft groups for all servers, go %d", expected, len(rg))
+	}
+}
+
+func TestJetStreamParallelConsumerCreation(t *testing.T) {
+	c := createJetStreamClusterExplicit(t, "R3S", 3)
+	defer c.shutdown()
+
+	nc, js := jsClientConnect(t, c.randomServer())
+	defer nc.Close()
+
+	_, err := js.AddStream(&nats.StreamConfig{
+		Name:     "TEST",
+		Subjects: []string{"common.*.*"},
+		Replicas: 3,
+	})
+	require_NoError(t, err)
+
+	np := 20
+
+	startCh := make(chan bool)
+	errCh := make(chan error, np)
+
+	wg := sync.WaitGroup{}
+	wg.Add(np)
+	for i := 0; i < np; i++ {
+		go func() {
+			defer wg.Done()
+
+			// Individual connection
+			nc, js := jsClientConnect(t, c.randomServer())
+			defer nc.Close()
+
+			// Make them all fire at once.
+			<-startCh
+
+			_, err = js.AddConsumer("TEST", &nats.ConsumerConfig{
+				Durable:  "dlc",
+				Replicas: 3,
+			})
+			if err != nil {
+				errCh <- err
+			}
+		}()
+	}
+
+	close(startCh)
+	wg.Wait()
+
+	if len(errCh) > 0 {
+		t.Fatalf("Expected no errors, got %d", len(errCh))
+	}
+
+	// Make sure we only have 3 unique raft groups for all servers.
+	// One for meta, one for stream, one for consumer.
+	expected := 3
+	rg := make(map[string]struct{})
+	for _, s := range c.servers {
+		s.mu.RLock()
+		for _, ni := range s.raftNodes {
+			n := ni.(*raft)
+			rg[n.Group()] = struct{}{}
+		}
+		s.mu.RUnlock()
+	}
+	if len(rg) != expected {
+		t.Fatalf("Expected only %d distinct raft groups for all servers, go %d", expected, len(rg))
+	}
+
+}
+
 func TestJetStreamClusterReplacementPolicyAfterPeerRemove(t *testing.T) {
 	// R3 scenario where there is a redundant node in each unique cloud so removing a peer should result in
 	// an immediate replacement also preserving cloud uniqueness.
@@ -1656,128 +1827,10 @@
 	_, err := jsc.AddStream(&nats.StreamConfig{
 		Name:     "TEST",
 		Subjects: []string{"foo"},
-=======
-// https://github.com/nats-io/nats-server/issues/3677
-func TestJetStreamParallelStreamCreation(t *testing.T) {
-	c := createJetStreamClusterExplicit(t, "R3S", 3)
-	defer c.shutdown()
-
-	np := 20
-
-	startCh := make(chan bool)
-	errCh := make(chan error, np)
-
-	wg := sync.WaitGroup{}
-	wg.Add(np)
-	for i := 0; i < np; i++ {
-		go func() {
-			defer wg.Done()
-
-			// Individual connection
-			nc, js := jsClientConnect(t, c.randomServer())
-			defer nc.Close()
-
-			// Make them all fire at once.
-			<-startCh
-
-			_, err := js.AddStream(&nats.StreamConfig{
-				Name:     "TEST",
-				Subjects: []string{"common.*.*"},
-				Replicas: 3,
-			})
-			if err != nil {
-				errCh <- err
-			}
-		}()
-	}
-
-	close(startCh)
-	wg.Wait()
-
-	if len(errCh) > 0 {
-		t.Fatalf("Expected no errors, got %d", len(errCh))
-	}
-}
-
-// In addition to test above, if streams were attempted to be created in parallel
-// it could be that multiple raft groups would be created for the same asset.
-func TestJetStreamParallelStreamCreationDupeRaftGroups(t *testing.T) {
-	c := createJetStreamClusterExplicit(t, "R3S", 3)
-	defer c.shutdown()
-
-	np := 20
-
-	startCh := make(chan bool)
-	wg := sync.WaitGroup{}
-	wg.Add(np)
-	for i := 0; i < np; i++ {
-		go func() {
-			defer wg.Done()
-
-			// Individual connection
-			nc, _ := jsClientConnect(t, c.randomServer())
-			js, _ := nc.JetStream(nats.MaxWait(time.Second))
-			defer nc.Close()
-
-			// Make them all fire at once.
-			<-startCh
-
-			// Ignore errors in this test, care about raft group and metastate.
-			js.AddStream(&nats.StreamConfig{
-				Name:     "TEST",
-				Subjects: []string{"common.*.*"},
-				Replicas: 3,
-			})
-		}()
-	}
-
-	close(startCh)
-	wg.Wait()
-
-	// Restart a server too.
-	s := c.randomServer()
-	s.Shutdown()
-	s = c.restartServer(s)
-	c.waitOnLeader()
-	c.waitOnStreamLeader(globalAccountName, "TEST")
-	// Check that this server has only two active raft nodes after restart.
-	if nrn := s.numRaftNodes(); nrn != 2 {
-		t.Fatalf("Expected only two active raft nodes, got %d", nrn)
-	}
-
-	// Make sure we only have 2 unique raft groups for all servers.
-	// One for meta, one for stream.
-	expected := 2
-	rg := make(map[string]struct{})
-	for _, s := range c.servers {
-		s.mu.RLock()
-		for _, ni := range s.raftNodes {
-			n := ni.(*raft)
-			rg[n.Group()] = struct{}{}
-		}
-		s.mu.RUnlock()
-	}
-	if len(rg) != expected {
-		t.Fatalf("Expected only %d distinct raft groups for all servers, go %d", expected, len(rg))
-	}
-}
-
-func TestJetStreamParallelConsumerCreation(t *testing.T) {
-	c := createJetStreamClusterExplicit(t, "R3S", 3)
-	defer c.shutdown()
-
-	nc, js := jsClientConnect(t, c.randomServer())
-	defer nc.Close()
-
-	_, err := js.AddStream(&nats.StreamConfig{
-		Name:     "TEST",
-		Subjects: []string{"common.*.*"},
->>>>>>> 0cc44995
 		Replicas: 3,
 	})
 	require_NoError(t, err)
 
-<<<<<<< HEAD
 	sc.waitOnStreamLeader(globalAccountName, "TEST")
 
 	osi, err := jsc.StreamInfo("TEST")
@@ -1827,57 +1880,4 @@
 			t.Fatalf("expected revised placement to honor unique_tag")
 		}
 	}
-=======
-	np := 20
-
-	startCh := make(chan bool)
-	errCh := make(chan error, np)
-
-	wg := sync.WaitGroup{}
-	wg.Add(np)
-	for i := 0; i < np; i++ {
-		go func() {
-			defer wg.Done()
-
-			// Individual connection
-			nc, js := jsClientConnect(t, c.randomServer())
-			defer nc.Close()
-
-			// Make them all fire at once.
-			<-startCh
-
-			_, err = js.AddConsumer("TEST", &nats.ConsumerConfig{
-				Durable:  "dlc",
-				Replicas: 3,
-			})
-			if err != nil {
-				errCh <- err
-			}
-		}()
-	}
-
-	close(startCh)
-	wg.Wait()
-
-	if len(errCh) > 0 {
-		t.Fatalf("Expected no errors, got %d", len(errCh))
-	}
-
-	// Make sure we only have 3 unique raft groups for all servers.
-	// One for meta, one for stream, one for consumer.
-	expected := 3
-	rg := make(map[string]struct{})
-	for _, s := range c.servers {
-		s.mu.RLock()
-		for _, ni := range s.raftNodes {
-			n := ni.(*raft)
-			rg[n.Group()] = struct{}{}
-		}
-		s.mu.RUnlock()
-	}
-	if len(rg) != expected {
-		t.Fatalf("Expected only %d distinct raft groups for all servers, go %d", expected, len(rg))
-	}
-
->>>>>>> 0cc44995
 }